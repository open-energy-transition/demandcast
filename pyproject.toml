--- conflicted
+++ resolved
@@ -25,12 +25,8 @@
     "pytest>=8.3.4",
     "python-dotenv>=1.0.1",
     "pytz>=2025.1",
-<<<<<<< HEAD
     "rasterio>=1.4.3",
     "rioxarray>=0.19.0",
-=======
-    "rioxarray>=0.18.2",
->>>>>>> 22dbcbf0
     "shapely>=2.0.7",
     "timezonefinder>=6.5.8",
     "xarray>=2025.1.2",
